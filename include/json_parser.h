--- conflicted
+++ resolved
@@ -29,12 +29,8 @@
         static object parse_object(const std::string &content, std::string::const_iterator &cur);
         static array parse_array(const std::string &content, std::string::const_iterator &cur);
 
-<<<<<<< HEAD
         static value parse_by_regex(const std::string &content, std::string::const_iterator &cur, const std::regex &regex, ValueType type);
-        static void parse_whitespace(const std::string &content, std::string::const_iterator &cur);
-=======
         static bool parse_whitespace(const std::string &content, std::string::const_iterator &cur);
->>>>>>> 7ceb3b85
         static std::string parse_string_and_return(const std::string &content, std::string::const_iterator &cur);
     };
 } // namespace json